language: cpp

# against hwloc error (travis-ci/travis-ci#10019)
sudo: required

stages:
  - canary
  - test
  - performance

jobs:
    include:
        - stage: canary
          env: BACKENDS="OpenMP" WERROR=ON
        - stage: performance
          env: BACKENDS="Serial" PERFORMANCE_TESTS=ON WERROR=ON

env:
  global:
    - CCACHE_CPP2=yes # for clang
  matrix: # note this matrix only applies to the "test" stage
    - BACKENDS="OpenMP" WERROR=ON CMAKE_BUILD_TYPE=Release
    - BACKENDS="Serial" WERROR=ON CMAKE_BUILD_TYPE=Release
    - BACKENDS="Pthread" WERROR=ON CMAKE_BUILD_TYPE=Release
    - BACKENDS="Serial OpenMP" WERROR=ON CMAKE_BUILD_TYPE=Release
    - BACKENDS="Serial Pthread" WERROR=ON CMAKE_BUILD_TYPE=Release
    - BACKENDS="Serial" AMPI=ON
    - BACKENDS="OpenMP" COVERAGE=ON CMAKE_BUILD_TYPE=Debug
    - BACKENDS="Serial" COVERAGE=ON CMAKE_BUILD_TYPE=Debug
    - BACKENDS="Pthread" COVERAGE=ON SCAFACOS=ON CMAKE_BUILD_TYPE=Debug
    - BACKENDS="Serial OpenMP" COVERAGE=ON CMAKE_BUILD_TYPE=Debug
    - BACKENDS="Serial Pthread" COVERAGE=ON CMAKE_BUILD_TYPE=Debug

before_script:
  - sudo ln -s /usr/bin/ccache /usr/lib/ccache/clang++
  - ccache -z
  - KOKKOS_OPTS=( --with-hwloc=/usr --gcc-toolchain=/usr )
  - for i in ${BACKENDS}; do KOKKOS_OPTS+=( --with-${i,,[A-Z]} ); done
    # LD_LIBRARY_PATH workaround for libomp: https://github.com/travis-ci/travis-ci/issues/8613
  - if [[ ${CC} = clang ]]; then export LD_LIBRARY_PATH=/usr/local/clang/lib:$LD_LIBRARY_PATH; fi
  - if [[ ${CC} = gcc ]]; then export CXX=g++-6; export CC=gcc-6; fi
  - git clone --depth=1 https://github.com/kokkos/kokkos.git &&
    pushd kokkos &&
    mkdir build &&
    pushd build &&
    ../generate_makefile.bash --prefix=$HOME/kokkos ${KOKKOS_OPTS[@]} &&
    make -j2 &&
    make install &&
    popd &&
    popd
  - if [[ ${SCAFACOS} ]]; then
      travis_retry wget https://github.com/scafacos/scafacos/releases/download/v1.0.1/scafacos-1.0.1.tar.gz &&
      tar -xzf scafacos-*.tar.gz &&
      pushd scafacos* &&
      ./configure --enable-fcs-solvers=direct,p2nfft,p3m,ewald,fmm --prefix=$HOME/scafacos CC=mpicc CXX=mpicxx FC=mpif90 &&
      make -j2 &&
      make install &&
      popd;
    fi
  - if [[ ${AMPI} ]]; then
      git clone --depth=1 https://github.com/UIUC-PPL/charm && pushd charm &&
      ./build AMPI netlrts-linux-x86_64 ${CC} -j2 && export CXX=$PWD/bin/ampicxx && 
      CMAKE_OPTS+=( -DMPIEXEC="$PWD/bin/ampirun" -DMPIEXEC_POSTFLAGS="+vp4" ) && 
      CMAKE_OPTS+=( -DMPI_CXX_COMPILER="$PWD/bin/ampicxx" ) && 
      popd;
    fi
  - for i in ${BACKENDS}; do CMAKE_OPTS+=( -DCabana_ENABLE_${i}=ON ); done
  - if [[ ${COVERAGE} ]]; then
       pip install --user coverxygen &&
       mkdir -p $HOME/.local/bin && wget -O $HOME/.local/bin/codecov https://codecov.io/bash && chmod +x $HOME/.local/bin/codecov; 
     fi

addons:
  apt:
    sources:
      - ubuntu-toolchain-r-test
    packages:
      - doxygen
      - libhwloc-dev
      - openmpi-bin
      - libopenmpi-dev
      - gfortran
      - libgsl0-dev
      - libfftw3-dev
      - python-pip
      - g++-6

script:
  - export CXXFLAGS="-Wall -Wextra -pedantic ${WERROR:+-Werror}"
  - mkdir build && pushd build &&
    cmake -DCMAKE_PREFIX_PATH="$HOME/kokkos;$HOME/scafacos"
          -DCabana_ENABLE_Serial=OFF ${CMAKE_OPTS[@]}
          -DCabana_ENABLE_MPI=ON
          -DCabana_ENABLE_TESTING=ON -DCabana_ENABLE_EXAMPLES=ON
<<<<<<< HEAD
          ${PERFORMANCE_TESTS:+-DCabana_ENABLE_PERFORMANCE_TESTING=ON -DCMAKE_BUILD_TYPE=Release}
=======
          ${CMAKE_BUILD_TYPE:+-DCMAKE_BUILD_TYPE=${CMAKE_BUILD_TYPE}}
>>>>>>> 79253cf8
          ${COVERAGE:+-DCabana_ENABLE_COVERAGE_BUILD=ON -DCOMPILER_SUPPORTS_MARCH=OFF} .. &&
    make -k -j2 VERBOSE=1 &&
    make test CTEST_OUTPUT_ON_FAILURE=1 &&
    make doxygen &&
    make install DESTDIR=${PWD}/install && rm -rf ${PWD}/install/usr/local && rmdir ${PWD}/install/usr &&
    popd

after_success:
 - ccache -s
 - test "${TRAVIS_BUILD_STAGE_NAME}" = "Test" || travis_terminate 0
 - if [[ ${COVERAGE} ]]; then
     pushd build &&
     if [[ ${CC} = clang ]]; then
       codecov -x "llvm-cov gcov" -F "${CC}";
     else
       codecov -F "${CC}";
     fi &&
     if [[ $(doxygen --version) != 1.8.16 ]]; then
       echo "Patching Doxygen files (see doxygen/doxygen#6892)" &&
       sed -e '/enable_if</s/&/\&amp;/g' -e '/enable_if/s/<\([^a-z/]\)/\&lt;\1/g' -e '/enable_if/s/ >/ \&gt;/g' -i xml/*.xml;
     fi &&
     python -m coverxygen --src-dir .. --xml-dir xml/ --output doxygen.coverage.info && codecov -F doxygen -X gcov -f doxygen.coverage.info &&
     popd;
   fi
 - if [[ ${TRAVIS_JOB_NUMBER} = *.2 ]]; then
     git fetch origin gh-pages && git checkout -b gh-pages FETCH_HEAD &&
     rm -rf doxygen &&
     mv build/html doxygen &&
     git add --all doxygen;
     if [[ ${TRAVIS_BRANCH} = master && ${encrypted_de2ca53a1b69_key} && ${encrypted_de2ca53a1b69_iv} && ${TRAVIS_PULL_REQUEST} == false ]]; then
       git config --global user.name "Automatic Deployment (Travis CI)";
       git config --global user.email "noreply@lanl.gov";
       git commit -m "Documentation Update";
       openssl aes-256-cbc -K $encrypted_de2ca53a1b69_key -iv $encrypted_de2ca53a1b69_iv -in deploy.enc -out ~/.ssh/id_rsa -d;
       chmod 600 ~/.ssh/id_rsa;
       git push git@github.com:${TRAVIS_REPO_SLUG} gh-pages:gh-pages;
     else
       git status;
       git diff --cached --no-color | head -n 500;
     fi;
   fi

branches:
  only:
  - master

cache:
  - ccache

compiler:
  - gcc
  - clang<|MERGE_RESOLUTION|>--- conflicted
+++ resolved
@@ -13,7 +13,7 @@
         - stage: canary
           env: BACKENDS="OpenMP" WERROR=ON
         - stage: performance
-          env: BACKENDS="Serial" PERFORMANCE_TESTS=ON WERROR=ON
+          env: BACKENDS="Serial" PERFORMANCE_TESTS=ON WERROR=ON CMAKE_BUILD_TYPE=Release
 
 env:
   global:
@@ -92,11 +92,8 @@
           -DCabana_ENABLE_Serial=OFF ${CMAKE_OPTS[@]}
           -DCabana_ENABLE_MPI=ON
           -DCabana_ENABLE_TESTING=ON -DCabana_ENABLE_EXAMPLES=ON
-<<<<<<< HEAD
-          ${PERFORMANCE_TESTS:+-DCabana_ENABLE_PERFORMANCE_TESTING=ON -DCMAKE_BUILD_TYPE=Release}
-=======
           ${CMAKE_BUILD_TYPE:+-DCMAKE_BUILD_TYPE=${CMAKE_BUILD_TYPE}}
->>>>>>> 79253cf8
+          ${PERFORMANCE_TESTS:+-DCabana_ENABLE_PERFORMANCE_TESTING=ON}
           ${COVERAGE:+-DCabana_ENABLE_COVERAGE_BUILD=ON -DCOMPILER_SUPPORTS_MARCH=OFF} .. &&
     make -k -j2 VERBOSE=1 &&
     make test CTEST_OUTPUT_ON_FAILURE=1 &&
